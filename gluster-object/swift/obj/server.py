# Copyright (c) 2010 OpenStack, LLC.
# Copyright (c) 2011 Gluster, Inc.
#
# Licensed under the Apache License, Version 2.0 (the "License");
# you may not use this file except in compliance with the License.
# You may obtain a copy of the License at
#
#    http://www.apache.org/licenses/LICENSE-2.0
#
# Unless required by applicable law or agreed to in writing, software
# distributed under the License is distributed on an "AS IS" BASIS,
# WITHOUT WARRANTIES OR CONDITIONS OF ANY KIND, either express or
# implied.
# See the License for the specific language governing permissions and
# limitations under the License.

""" Object Server for Swift """

from __future__ import with_statement
import cPickle as pickle
import errno
import os
import time
import traceback
import uuid
from datetime import datetime
from hashlib import md5
from tempfile import mkstemp
from urllib import unquote
from contextlib import contextmanager

from webob import Request, Response, UTC
from webob.exc import HTTPAccepted, HTTPBadRequest, HTTPCreated, \
    HTTPInternalServerError, HTTPNoContent, HTTPNotFound, \
    HTTPNotModified, HTTPPreconditionFailed, \
    HTTPRequestTimeout, HTTPUnprocessableEntity, HTTPMethodNotAllowed

from eventlet import sleep, Timeout, TimeoutError, tpool

from swift.common.utils import mkdirs, normalize_timestamp, \
    storage_directory, hash_path, renamer, fallocate, \
    split_path, drop_buffer_cache, get_logger, write_pickle, \
    read_metadata, write_metadata, mkdirs, rmdirs, validate_object, \
    check_valid_account, create_object_metadata
from swift.common.bufferedhttp import http_connect
from swift.common.constraints import check_object_creation, check_mount, \
    check_float, check_utf8
from swift.common.exceptions import ConnectionTimeout, DiskFileError, \
    DiskFileNotExist
from swift.common.utils import X_CONTENT_TYPE, X_CONTENT_LENGTH, X_TIMESTAMP,\
     X_PUT_TIMESTAMP, X_TYPE, X_ETAG, X_OBJECTS_COUNT, X_BYTES_USED, \
     X_OBJECT_TYPE, FILE, DIR, MARKER_DIR, OBJECT, \
     DIR_TYPE, FILE_TYPE, DEFAULT_UID, DEFAULT_GID

import logging
from swift import plugins


DATADIR = 'objects'
ASYNCDIR = 'async_pending'
KEEP_CACHE_SIZE = (5 * 1024 * 1024)
# keep these lower-case
DISALLOWED_HEADERS = set('content-length content-type deleted etag'.split())


def quarantine_renamer(device_path, corrupted_file_path):
    """
    In the case that a file is corrupted, move it to a quarantined
    area to allow replication to fix it.

    :params device_path: The path to the device the corrupted file is on.
    :params corrupted_file_path: The path to the file you want quarantined.

    :returns: path (str) of directory the file was moved to
    :raises OSError: re-raises non errno.EEXIST / errno.ENOTEMPTY
                     exceptions from rename
    """
    from_dir = os.path.dirname(corrupted_file_path)
    to_dir = os.path.join(device_path, 'quarantined',
                          'objects', os.path.basename(from_dir))
    try:
        renamer(from_dir, to_dir)
    except OSError, e:
        if e.errno not in (errno.EEXIST, errno.ENOTEMPTY):
            raise
        to_dir = "%s-%s" % (to_dir, uuid.uuid4().hex)
        renamer(from_dir, to_dir)
    return to_dir


class DiskFile(object):
    """
    Manage object files on disk.

    :param path: path to devices on the node
    :param device: device name
    :param partition: partition on the device the object lives in
    :param account: account name for the object
    :param container: container name for the object
    :param obj: object name for the object
    :param keep_data_fp: if True, don't close the fp, otherwise close it
    :param disk_chunk_Size: size of chunks on file reads
    """

    def __init__(self, path, device, partition, account, container, obj,
                 logger, keep_data_fp=False, disk_chunk_size=65536,
                 uid=DEFAULT_UID, gid=DEFAULT_GID):
        self.disk_chunk_size = disk_chunk_size
        #Don't support obj_name ending/begining with '/', like /a, a/, /a/b/ etc
        obj = obj.strip('/')
        if '/' in obj:
            self.obj_path, self.obj = obj.rsplit('/', 1)
        else:
            self.obj_path = ''
            self.obj = obj

        if self.obj_path:
            self.name = '/'.join((container, self.obj_path))
        else:
            self.name = container

        self.datadir = os.path.join(path, device,
                    storage_directory(DATADIR, partition, self.name))

        self.device_path = os.path.join(path, device)
        self.container_path = os.path.join(path, device, container)
        self.tmpdir = os.path.join(path, device, 'tmp')
        self.logger = logger
        self.metadata = {}
        self.meta_file = None
        self.data_file = None
        self.fp = None
        self.iter_etag = None
        self.started_at_0 = False
        self.read_to_eof = False
        self.quarantined_dir = None
        self.keep_cache = False
        self.is_dir = False
        self.is_valid = True
        self.uid = int(uid)
        self.gid = int(gid)
        if not os.path.exists(self.datadir + '/' + self.obj):
            return

        self.data_file = os.path.join(self.datadir, self.obj)
        self.metadata = read_metadata(self.datadir + '/' + self.obj)
        if not self.metadata:
            create_object_metadata(self.datadir + '/' + self.obj)
            self.metadata = read_metadata(self.datadir + '/' + self.obj)

        if not validate_object(self.metadata):
            self.metadata = {}
            self.is_valid = False
            self.data_file = None
            return

        if os.path.isdir(self.datadir + '/' + self.obj):
            self.is_dir = True
        else:
            self.fp = open(self.data_file, 'rb')
            if not keep_data_fp:
                self.close(verify_file=False)


    def __iter__(self):
        """Returns an iterator over the data file."""
        try:
            dropped_cache = 0
            read = 0
            self.started_at_0 = False
            self.read_to_eof = False
            if self.fp.tell() == 0:
                self.started_at_0 = True
                self.iter_etag = md5()
            while True:
                chunk = self.fp.read(self.disk_chunk_size)
                if chunk:
                    if self.iter_etag:
                        self.iter_etag.update(chunk)
                    read += len(chunk)
                    if read - dropped_cache > (1024 * 1024):
                        self.drop_cache(self.fp.fileno(), dropped_cache,
                            read - dropped_cache)
                        dropped_cache = read
                    yield chunk
                else:
                    self.read_to_eof = True
                    self.drop_cache(self.fp.fileno(), dropped_cache,
                        read - dropped_cache)
                    break
        finally:
            self.close()

    def app_iter_range(self, start, stop):
        """Returns an iterator over the data file for range (start, stop)"""
        if start:
            self.fp.seek(start)
        if stop is not None:
            length = stop - start
        else:
            length = None
        for chunk in self:
            if length is not None:
                length -= len(chunk)
                if length < 0:
                    # Chop off the extra:
                    yield chunk[:length]
                    break
            yield chunk

    def _handle_close_quarantine(self):
        """Check if file needs to be quarantined"""
        try:
            obj_size = self.get_data_file_size()
        except DiskFileError, e:
            self.quarantine()
            return
        except DiskFileNotExist:
            return

        if (self.iter_etag and self.started_at_0 and self.read_to_eof and
            'ETag' in self.metadata and
            self.iter_etag.hexdigest() != self.metadata.get('ETag')):
                self.quarantine()

    def close(self, verify_file=True):
        """
        Close the file. Will handle quarantining file if necessary.

        :param verify_file: Defaults to True. If false, will not check
                            file to see if it needs quarantining.
        """
        #Marker directory
        if self.is_dir:
            return
        if self.fp:
            try:
                if verify_file:
                    self._handle_close_quarantine()
            except Exception, e:
                import traceback
                self.logger.error(_('ERROR DiskFile %(data_file)s in '
                     '%(data_dir)s close failure: %(exc)s : %(stack)'),
                     {'exc': e, 'stack': ''.join(traceback.format_stack()),
                      'data_file': self.data_file, 'data_dir': self.datadir})
            finally:
                self.fp.close()
                self.fp = None

    def is_deleted(self):
        """
        Check if the file is deleted.

        :returns: True if the file doesn't exist or has been flagged as
                  deleted.
        """
        return not self.data_file 

    @contextmanager
    def mkstemp(self):
        """Contextmanager to make a temporary file."""
        if not os.path.exists(self.tmpdir):
            mkdirs(self.tmpdir)
        fd, tmppath = mkstemp(dir=self.tmpdir)
        try:
            yield fd, tmppath
        finally:
            try:
                os.close(fd)
            except OSError:
                pass
            try:
                os.unlink(tmppath)
            except OSError:
                pass

    def create_dir_object(self, dir_name, timestamp):
        dir_path = os.path.join(self.container_path, dir_name)
        #TODO: if object already exists???
        if os.path.exists(dir_path) and not os.path.isdir(dir_path):
            os.unlink(dir_path)
        #If dir aleady exist just override metadata.
        mkdirs(dir_path)
        os.chown(dir_path, self.uid, self.gid)
        create_object_metadata(dir_path)
        return True

        

    def put_metadata(self, metadata):
        obj_path = self.datadir + '/' + self.obj
        write_metadata(obj_path, metadata)
        self.metadata = metadata
        

    def put(self, fd, tmppath, metadata, extension=''):
        """
        Finalize writing the file on disk, and renames it from the temp file to
        the real location.  This should be called after the data has been
        written to the temp file.

        :params fd: file descriptor of the temp file
        :param tmppath: path to the temporary file being used
        :param metadata: dictionary of metadata to be written
        :param extention: extension to be used when making the file
        """
        #Marker dir.
        if metadata[X_OBJECT_TYPE] == MARKER_DIR:
            if os.path.exists(os.path.join(self.datadir, self.obj)) and \
               not os.path.isdir(os.path.join(self.datadir, self.obj)):
                os.unlink(os.path.join(self.datadir, self.obj))
            mkdirs(os.path.join(self.datadir, self.obj))
            os.chown(os.path.join(self.datadir, self.obj), self.uid, self.gid)
            self.put_metadata(metadata)
            self.data_file = self.datadir + '/' + self.obj
            return True
        #Check if directory already exists.
        if self.is_dir:
            logging.error('Directory already exists %s/%s' % \
                          (self.datadir , self.obj))
            return False
        #metadata['name'] = self.name
        timestamp = normalize_timestamp(metadata[X_TIMESTAMP])
        write_metadata(fd, metadata)
        if X_CONTENT_LENGTH in metadata:
            self.drop_cache(fd, 0, int(metadata[X_CONTENT_LENGTH]))
        tpool.execute(os.fsync, fd)
        if self.obj_path:
            dir_objs = self.obj_path.split('/')
            tmp_path = ''
            if len(dir_objs):
                for dir_name in dir_objs:
                    if tmp_path:
                        tmp_path = tmp_path + '/' + dir_name
                    else:
                        tmp_path = dir_name
                    if not self.create_dir_object(tmp_path, metadata[X_TIMESTAMP]):
                        return False

        renamer(tmppath, os.path.join(self.datadir,
                                      self.obj + extension))
        os.chown(os.path.join(self.datadir, self.obj + extension), \
              self.uid, self.gid)
        self.metadata = metadata
        self.data_file = self.datadir + '/' + self.obj + extension
        return True


    def unlinkold(self, timestamp):
        """
        Remove any older versions of the object file.  Any file that has an
        older timestamp than timestamp will be deleted.

        :param timestamp: timestamp to compare with each file
        """
        timestamp = normalize_timestamp(timestamp)
        for fname in os.listdir(self.datadir):
            if fname < timestamp:
                try:
                    os.unlink(os.path.join(self.datadir, fname))
                except OSError, err:    # pragma: no cover
                    if err.errno != errno.ENOENT:
                        raise

    def unlink(self):
        """
        Remove the file.
        """
        #Marker dir.
        if self.is_dir:
            rmdirs(os.path.join(self.datadir, self.obj))
            if not os.path.isdir(os.path.join(self.datadir, self.obj)):
                self.metadata = {}
                self.data_file = None
            else:
                logging.error('Unable to delete dir %s' % os.path.join(self.datadir, self.obj))
            return

        for fname in os.listdir(self.datadir):
            if fname == self.obj:
                try:
                    os.unlink(os.path.join(self.datadir, fname))
                except OSError, err:
                    if err.errno != errno.ENOENT:
                        raise

        if self.obj_path:
            obj_dirs = self.obj_path.split('/')
            tmp_path = self.obj_path
            if len(obj_dirs):
                while tmp_path:
                    #TODO: Check dir is empty (Done in rmdirs)
                    dir_path = os.path.join(self.container_path, tmp_path)
                    metadata = read_metadata(dir_path)
                    rmdirs(dir_path)
                    if '/' in tmp_path:
                        tmp_path = tmp_path.rsplit('/', 1)[0]
                    else:
                        break

        self.metadata = {}
        self.data_file = None



    def drop_cache(self, fd, offset, length):
        """Method for no-oping buffer cache drop method."""
        if not self.keep_cache:
            drop_buffer_cache(fd, offset, length)

    def quarantine(self):
        """
        In the case that a file is corrupted, move it to a quarantined
        area to allow replication to fix it.

        :returns: if quarantine is successful, path to quarantined
                  directory otherwise None
        """
        #TODO: remove this code.
        print 'Quarantine not used'


    def get_data_file_size(self):
        """
        Returns the os.path.getsize for the file.  Raises an exception if this
        file does not match the Content-Length stored in the metadata. Or if
        self.data_file does not exist.

        :returns: file size as an int
        :raises DiskFileError: on file size mismatch.
        :raises DiskFileNotExist: on file not existing (including deleted)
        """
        #Marker directory.
        if self.is_dir:
            return 0
        try:
            file_size = 0
            if self.data_file:
                file_size = os.path.getsize(self.data_file)
                if  X_CONTENT_LENGTH in self.metadata:
                    metadata_size = int(self.metadata[X_CONTENT_LENGTH])
                    if file_size != metadata_size:
                        self.metadata[X_CONTENT_LENGTH] = file_size
                        self.update_object(self.metadata)

                return file_size
        except OSError, err:
            if err.errno != errno.ENOENT:
                raise
        raise DiskFileNotExist('Data File does not exist.')

    def update_object(self, metadata):
        obj_path = self.datadir + '/' + self.obj
        write_metadata(obj_path, metadata)
        self.metadata = metadata


class ObjectController(object):
    """Implements the WSGI application for the Swift Object Server."""

    def __init__(self, conf):
        """
        Creates a new WSGI application for the Swift Object Server. An
        example configuration is given at
        <source-dir>/etc/object-server.conf-sample or
        /etc/swift/object-server.conf-sample.
        """
        self.logger = get_logger(conf, log_route='object-server')
        self.fs_name = conf.get('fs_name', 'Glusterfs')
        self.fs_object = getattr(plugins, self.fs_name, False)
        if not self.fs_object:
            raise Exception('Invalid Filesystem name %s', self.fs_name)
        self.fs_object = self.fs_object()
        self.devices = self.fs_object.mount_path
        self.mount_check = conf.get('mount_check', 'true').lower() in \
                              ('true', 't', '1', 'on', 'yes', 'y')
        self.node_timeout = int(conf.get('node_timeout', 3))
        self.conn_timeout = float(conf.get('conn_timeout', 0.5))
        self.disk_chunk_size = int(conf.get('disk_chunk_size', 65536))
        self.network_chunk_size = int(conf.get('network_chunk_size', 65536))
        self.log_requests = conf.get('log_requests', 't')[:1].lower() == 't'
        self.max_upload_time = int(conf.get('max_upload_time', 86400))
        self.slow = int(conf.get('slow', 0))
        self.bytes_per_sync = int(conf.get('mb_per_sync', 512)) * 1024 * 1024
        default_allowed_headers = 'content-encoding, x-object-manifest, ' \
                                  'content-disposition'
        self.allowed_headers = set(i.strip().lower() for i in \
                conf.get('allowed_headers', \
                default_allowed_headers).split(',') if i.strip() and \
                i.strip().lower() not in DISALLOWED_HEADERS)

    def container_update(self, op, account, container, obj, headers_in,
                         headers_out, objdevice):
        """
        Update the container when objects are updated.

        :param op: operation performed (ex: 'PUT', or 'DELETE')
        :param account: account name for the object
        :param container: container name for the object
        :param obj: object name
        :param headers_in: dictionary of headers from the original request
        :param headers_out: dictionary of headers to send in the container
                            request
        :param objdevice: device name that the object is in
        """
        host = headers_in.get('X-Container-Host', None)
        partition = headers_in.get('X-Container-Partition', None)
        contdevice = headers_in.get('X-Container-Device', None)
        if not all([host, partition, contdevice]):
            return
        full_path = '/%s/%s/%s' % (account, container, obj)
        try:
            with ConnectionTimeout(self.conn_timeout):
                ip, port = host.rsplit(':', 1)
                conn = http_connect(ip, port, contdevice, partition, op,
                        full_path, headers_out)
            with Timeout(self.node_timeout):
                response = conn.getresponse()
                response.read()
                if 200 <= response.status < 300:
                    return
                else:
                    self.logger.error(_('ERROR Container update failed '
                        '(saving for async update later): %(status)d '
                        'response from %(ip)s:%(port)s/%(dev)s'),
                        {'status': response.status, 'ip': ip, 'port': port,
                         'dev': contdevice})
        except (Exception, TimeoutError):
            self.logger.exception(_('ERROR container update failed with '
                '%(ip)s:%(port)s/%(dev)s'),
                {'ip': ip, 'port': port, 'dev': contdevice})


    def POST(self, request):
        """Handle HTTP POST requests for the Swift Object Server."""
        try:
            device, partition, account, container, obj = \
                split_path(unquote(request.path), 5, 5, True)
        except ValueError, err:
            return HTTPBadRequest(body=str(err), request=request,
                        content_type='text/plain')
        if 'x-timestamp' not in request.headers or \
                    not check_float(request.headers['x-timestamp']):
            return HTTPBadRequest(body='Missing timestamp', request=request,
                        content_type='text/plain')
        if self.mount_check and not check_mount(self.devices, device):
            if not check_valid_account(account, self.fs_object):
                return Response(status='507 %s is not mounted' % device)
        file_obj = DiskFile(self.devices, device, partition, account, container,
                            obj, self.logger, disk_chunk_size=self.disk_chunk_size)

        #TODO: Handle marker dir objects.
        if not file_obj.is_valid:
            logging.error('Invalid dir obj name %s %s' % \
                              (file_obj.datadir, file_obj.obj))
            return HTTPNotFound(request=request)

        if file_obj.is_deleted():
            return HTTPNotFound(request=request)
        else:
            response_class = HTTPAccepted
        try:
            file_size = file_obj.get_data_file_size()
        except (DiskFileError, DiskFileNotExist):
            #TODO: What to do?
            return HTTPNotFound(request=request)
        metadata = file_obj.metadata
        metadata[X_TIMESTAMP] = request.headers['x-timestamp']

        metadata.update((key, value)
            for key, value in request.headers.iteritems()
            if key.lower().startswith('x-object-meta-'))
        for header_key in self.allowed_headers:
            if header_key in request.headers:
                header_caps = header_key.title()
                metadata[header_caps] = request.headers[header_key]

        file_obj.put_metadata(metadata)
        return response_class(request=request)

    def PUT(self, request):
        """Handle HTTP PUT requests for the Swift Object Server."""
        try:
            device, partition, account, container, obj = \
                split_path(unquote(request.path), 5, 5, True)
        except ValueError, err:
            return HTTPBadRequest(body=str(err), request=request,
                        content_type='text/plain')
        if self.mount_check and not check_mount(self.devices, device):
            if not check_valid_account(account, self.fs_object):
                return Response(status='507 %s is not mounted' % device)
        if 'x-timestamp' not in request.headers or \
                    not check_float(request.headers['x-timestamp']):
            return HTTPBadRequest(body='Missing timestamp', request=request,
                        content_type='text/plain')
        error_response = check_object_creation(request, obj)
        if error_response:
            return error_response

        file_obj = DiskFile(self.devices, device, partition, account, container,
                            obj, self.logger, disk_chunk_size=self.disk_chunk_size, \
                            uid=request.headers['uid'], gid=request.headers['gid'])
        #TODO: Handle creation of marker objs.

        if not file_obj.is_valid:
            logging.error('Invalid dir obj name %s %s' % \
                          (file_obj.datadir, file_obj.obj))
            return HTTPUnprocessableEntity(request=request)

        upload_expiration = time.time() + self.max_upload_time
        etag = md5()
        upload_size = 0
        last_sync = 0
        with file_obj.mkstemp() as (fd, tmppath):
            if 'content-length' in request.headers:
                fallocate(fd, int(request.headers['content-length']))
            reader = request.environ['wsgi.input'].read
            for chunk in iter(lambda: reader(self.network_chunk_size), ''):
                upload_size += len(chunk)
                if time.time() > upload_expiration:
                    return HTTPRequestTimeout(request=request)
                etag.update(chunk)
                while chunk:
                    written = os.write(fd, chunk)
                    chunk = chunk[written:]
                # For large files sync every 512MB (by default) written
                if upload_size - last_sync >= self.bytes_per_sync:
                    tpool.execute(os.fdatasync, fd)
                    drop_buffer_cache(fd, last_sync, upload_size - last_sync)
                    last_sync = upload_size

            if 'content-length' in request.headers and \
                    int(request.headers['content-length']) != upload_size:
                return Response(status='499 Client Disconnect')
            etag = etag.hexdigest()
            if 'etag' in request.headers and \
                            request.headers['etag'].lower() != etag:
                logging.error('Etag mismatch %s %s %s' % (account, container, obj))
                return HTTPUnprocessableEntity(request=request)

            content_type = request.headers['content-type']
            if not content_type:
                content_type = FILE_TYPE

            metadata = {
                X_TIMESTAMP: request.headers['x-timestamp'],
                X_CONTENT_TYPE: content_type,
                X_ETAG: etag,
                X_CONTENT_LENGTH: str(os.fstat(fd).st_size),
                X_TYPE: OBJECT,
                X_OBJECT_TYPE: FILE,
            }

            if request.headers['content-type'].lower() == DIR_TYPE:
                metadata.update({X_OBJECT_TYPE: MARKER_DIR})
<<<<<<< HEAD
                
=======
                print 'PUT obj marker %s, type %s, size %s' % (request.path, \
                                                    request.headers['content-type'], \
                                                    request.headers['content-length'])

            if request.headers['content-length'] == 0:
                print 'PUT obj len=0 %s, type %s, size %s' % (request.path, \
                                                    request.headers['content-type'], \
                                                    request.headers['content-length'])

>>>>>>> 81550315
            metadata.update(val for val in request.headers.iteritems()
                    if val[0].lower().startswith('x-object-meta-') and
                    len(val[0]) > 14)
            for header_key in self.allowed_headers:
                if header_key in request.headers:
                    header_caps = header_key.title()
                    metadata[header_caps] = request.headers[header_key]
            if not file_obj.put(fd, tmppath, metadata):
                logging.error('Object put failed %s %s %s' % (account, container, obj))
                return HTTPUnprocessableEntity(request=request)

        self.container_update('PUT', account, container, obj, request.headers,
            {'x-content-length': file_obj.metadata[X_CONTENT_LENGTH],
             'x-content-type': file_obj.metadata[X_CONTENT_TYPE],
             'x-timestamp': file_obj.metadata[X_TIMESTAMP],
             'x-etag': file_obj.metadata[X_ETAG],
             'x-trans-id': request.headers.get('x-trans-id', '-')},
            device)
        resp = HTTPCreated(request=request, etag=etag)
        return resp

    def GET(self, request):
        """Handle HTTP GET requests for the Swift Object Server."""
        try:
            device, partition, account, container, obj = \
                split_path(unquote(request.path), 5, 5, True)
        except ValueError, err:
            return HTTPBadRequest(body=str(err), request=request,
                        content_type='text/plain')
        if self.mount_check and not check_mount(self.devices, device):
            if not check_valid_account(account, self.fs_object):
                return Response(status='507 %s is not mounted' % device)
        file_obj = DiskFile(self.devices, device, partition, account, container,
                        obj, self.logger, keep_data_fp=True,
                        disk_chunk_size=self.disk_chunk_size)
        #TODO: Handle marker dir objects.
        if not file_obj.is_valid:
            logging.error('Invalid dir obj name %s %s' % \
                              (file_obj.datadir, file_obj.obj))
            return HTTPNotFound(request=request)

        if file_obj.is_deleted():
            if request.headers.get('if-match') == '*':
                return HTTPPreconditionFailed(request=request)
            else:
                return HTTPNotFound(request=request)
        try:
            file_size = file_obj.get_data_file_size()
        except (DiskFileError, DiskFileNotExist):
            #TODO: What to do?
            file_obj.close()
            return HTTPNotFound(request=request)
        if request.headers.get('if-match') not in (None, '*') and \
                file_obj.metadata[X_ETAG] not in request.if_match:
            file_obj.close()
            return HTTPPreconditionFailed(request=request)
        if request.headers.get('if-none-match') != None:
            if file_obj.metadata[X_ETAG] in request.if_none_match:
                resp = HTTPNotModified(request=request)
                resp.etag = file_obj.metadata[X_ETAG]
                file_obj.close()
                return resp
        try:
            if_unmodified_since = request.if_unmodified_since
        except (OverflowError, ValueError):
            # catches timestamps before the epoch
            file_obj.close()
            return HTTPPreconditionFailed(request=request)
        if if_unmodified_since and \
           datetime.fromtimestamp(float(file_obj.metadata[X_TIMESTAMP]), UTC) > \
           if_unmodified_since:
            file_obj.close()
            return HTTPPreconditionFailed(request=request)
        try:
            if_modified_since = request.if_modified_since
        except (OverflowError, ValueError):
            # catches timestamps before the epoch
            file_obj.close()
            return HTTPPreconditionFailed(request=request)
        if if_modified_since and \
           datetime.fromtimestamp(float(file_obj.metadata[X_TIMESTAMP]), UTC) < \
           if_modified_since:
            file_obj.close()
            return HTTPNotModified(request=request)
        if not file_obj.is_dir:
            response = Response(content_type=file_obj.metadata.get(X_CONTENT_TYPE,
                            FILE_TYPE), app_iter=file_obj,
                            request=request, conditional_response=True)
        else:
            response = Response(content_type=file_obj.metadata.get(X_CONTENT_TYPE,
                            DIR_TYPE), request=request,
                            conditional_response=True)

        for key, value in file_obj.metadata.iteritems():
            if key.lower().startswith('x-object-meta-') or \
                    key.lower() in self.allowed_headers:
                response.headers[key] = value
        response.etag = file_obj.metadata[X_ETAG]
        response.last_modified = float(file_obj.metadata[X_TIMESTAMP])
        response.content_length = file_size

        if not file_obj.is_dir and \
        response.content_length < KEEP_CACHE_SIZE and \
        'X-Auth-Token' not in request.headers and \
        'X-Storage-Token' not in request.headers:
            file_obj.keep_cache = True

        if 'Content-Encoding' in file_obj.metadata:
            response.content_encoding = file_obj.metadata['Content-Encoding']
        return request.get_response(response)

    def HEAD(self, request):
        """Handle HTTP HEAD requests for the Swift Object Server."""
        try:
            device, partition, account, container, obj = \
                split_path(unquote(request.path), 5, 5, True)
        except ValueError, err:
            resp = HTTPBadRequest(request=request)
            resp.content_type = 'text/plain'
            resp.body = str(err)
            return resp
        if self.mount_check and not check_mount(self.devices, device):
            if not check_valid_account(account, self.fs_object):
                return Response(status='507 %s is not mounted' % device)
        file_obj = DiskFile(self.devices, device, partition, account, container,
                        obj, self.logger, disk_chunk_size=self.disk_chunk_size)
        #TODO: Handle marker dir objects.
        if not file_obj.is_valid:
            logging.error('Invalid dir obj name %s %s' % \
                              (file_obj.datadir, file_obj.obj))
            return HTTPNotFound(request=request)

        if file_obj.is_deleted():
            return HTTPNotFound(request=request)
        try:
            file_size = file_obj.get_data_file_size()
        except (DiskFileError, DiskFileNotExist):
            #TODO: What to do?
            return HTTPNotFound(request=request)
        response = Response(content_type=file_obj.metadata[X_CONTENT_TYPE],
                            request=request, conditional_response=True)
        for key, value in file_obj.metadata.iteritems():
            if key.lower().startswith('x-object-meta-') or \
                    key.lower() in self.allowed_headers:
                response.headers[key] = value
        response.etag = file_obj.metadata[X_ETAG]
        response.last_modified = float(file_obj.metadata[X_TIMESTAMP])
        response.content_length = file_size
        if 'Content-Encoding' in file_obj.metadata:
            response.content_encoding = file_obj.metadata['Content-Encoding']
        return response

    def DELETE(self, request):
        """Handle HTTP DELETE requests for the Swift Object Server."""
        try:
            device, partition, account, container, obj = \
                split_path(unquote(request.path), 5, 5, True)
        except ValueError, e:
            return HTTPBadRequest(body=str(e), request=request,
                        content_type='text/plain')
        if 'x-timestamp' not in request.headers or \
                    not check_float(request.headers['x-timestamp']):
            return HTTPBadRequest(body='Missing timestamp', request=request,
                        content_type='text/plain')
        if self.mount_check and not check_mount(self.devices, device):
            if not check_valid_account(account, self.fs_object):
                return Response(status='507 %s is not mounted' % device)
        response_class = HTTPNoContent
        file_obj = DiskFile(self.devices, device, partition, account, container,
                        obj, self.logger, disk_chunk_size=self.disk_chunk_size)
        #TODO: Handle marker dir objects.
        if not file_obj.is_valid:
            logging.error('Invalid dir obj name %s %s' % \
                              (file_obj.datadir, file_obj.obj))
            return HTTPNotFound(request=request)

        if file_obj.is_deleted():
            return HTTPNotFound(request=request)
        metadata = {
             X_TIMESTAMP: request.headers['X-Timestamp'],
             X_CONTENT_LENGTH: file_obj.metadata[X_CONTENT_LENGTH],
        }

        file_obj.unlink()
        if not file_obj.is_deleted():
            logging.error('Object is not deleted %s %s %s' % (account, container, obj))
            return HTTPUnprocessableEntity(request=request)
        self.container_update('DELETE', account, container, obj,
            request.headers, {'x-timestamp': metadata[X_TIMESTAMP],
            'x-content-length': metadata[X_CONTENT_LENGTH],
            'x-trans-id': request.headers.get('x-trans-id', '-')},
            device)
        resp = response_class(request=request)
        return resp

    def REPLICATE(self, request):
        #TODO: remove this code.
        logging.error("Replicate Not used")


    def __call__(self, env, start_response):
        """WSGI Application entry point for the Swift Object Server."""
        start_time = time.time()
        req = Request(env)
        self.logger.txn_id = req.headers.get('x-trans-id', None)
        if not check_utf8(req.path_info):
            res = HTTPPreconditionFailed(body='Invalid UTF8')
        else:
            try:
                if hasattr(self, req.method):
                    res = getattr(self, req.method)(req)
                else:
                    res = HTTPMethodNotAllowed()
            except Exception:
                self.logger.exception(_('ERROR __call__ error with %(method)s'
                    ' %(path)s '), {'method': req.method, 'path': req.path})
                res = HTTPInternalServerError(body=traceback.format_exc())
        trans_time = time.time() - start_time
        if self.log_requests:
            log_line = '%s - - [%s] "%s %s" %s %s "%s" "%s" "%s" %.4f' % (
                req.remote_addr,
                time.strftime('%d/%b/%Y:%H:%M:%S +0000',
                              time.gmtime()),
                req.method, req.path, res.status.split()[0],
                res.content_length or '-', req.referer or '-',
                req.headers.get('x-trans-id', '-'),
                req.user_agent or '-',
                trans_time)
            if req.method == 'REPLICATE':
                self.logger.debug(log_line)
            else:
                self.logger.info(log_line)
        if req.method in ('PUT', 'DELETE'):
            slow = self.slow - trans_time
            if slow > 0:
                sleep(slow)
        return res(env, start_response)


def app_factory(global_conf, **local_conf):
    """paste.deploy app factory for creating WSGI object server apps"""
    conf = global_conf.copy()
    conf.update(local_conf)
    return ObjectController(conf)<|MERGE_RESOLUTION|>--- conflicted
+++ resolved
@@ -653,19 +653,7 @@
 
             if request.headers['content-type'].lower() == DIR_TYPE:
                 metadata.update({X_OBJECT_TYPE: MARKER_DIR})
-<<<<<<< HEAD
-                
-=======
-                print 'PUT obj marker %s, type %s, size %s' % (request.path, \
-                                                    request.headers['content-type'], \
-                                                    request.headers['content-length'])
-
-            if request.headers['content-length'] == 0:
-                print 'PUT obj len=0 %s, type %s, size %s' % (request.path, \
-                                                    request.headers['content-type'], \
-                                                    request.headers['content-length'])
-
->>>>>>> 81550315
+
             metadata.update(val for val in request.headers.iteritems()
                     if val[0].lower().startswith('x-object-meta-') and
                     len(val[0]) > 14)
